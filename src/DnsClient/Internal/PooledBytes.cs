﻿using System;
using System.Buffers;
using System.Linq;

namespace DnsClient.Internal
{
#pragma warning disable CS1591 // Missing XML comment for publicly visible type or member

    public class PooledBytes : IDisposable
    {
        private static readonly ArrayPool<byte> _pool = ArrayPool<byte>.Create(4096 * 4, 100);
        private int _length;
        private ArraySegment<byte> _buffer;
        private bool _disposed = false;

        public PooledBytes(int length)
        {
            if (length <= 0)
            {
                throw new ArgumentOutOfRangeException(nameof(length));
            }

            _length = length;
            _buffer = new ArraySegment<byte>(_pool.Rent(length), 0, _length);
        }

        public void Extend(int length)
        {
            var newBuffer = _pool.Rent(_length + length);

            System.Buffer.BlockCopy(_buffer.Array, 0, newBuffer, 0, _length);
            _pool.Return(_buffer.Array);
            _length = _length + length;
            _buffer = new ArraySegment<byte>(newBuffer, 0, _length);
        }

        public byte[] Buffer
        {
            get
            {
                if (_disposed)
                {
                    throw new ObjectDisposedException(nameof(PooledBytes));
                }

                return _buffer.Array;
            }
        }

        public ArraySegment<byte> BufferSegment
        {
            get
            {
                if (_disposed)
                {
                    throw new ObjectDisposedException(nameof(PooledBytes));
                }

                return _buffer;
            }
        }

        public void Dispose()
        {
            Dispose(true);
        }

<<<<<<< HEAD
        protected virtual void Dispose(bool disposing)
        {
            if (disposing)
            {
                if (_disposed)
                    return;

                _pool.Return(_buffer);
                _disposed = true;
            }
=======
        protected virtual void Dispose(bool disposing)
        {
            if (disposing)
            {
                _disposed = true;
                _pool.Return(_buffer.Array);
            }
>>>>>>> 6f2d9482
        }
    }
#pragma warning restore CS1591 // Missing XML comment for publicly visible type or member
}<|MERGE_RESOLUTION|>--- conflicted
+++ resolved
@@ -1,91 +1,78 @@
-﻿using System;
-using System.Buffers;
-using System.Linq;
-
-namespace DnsClient.Internal
-{
-#pragma warning disable CS1591 // Missing XML comment for publicly visible type or member
-
-    public class PooledBytes : IDisposable
-    {
-        private static readonly ArrayPool<byte> _pool = ArrayPool<byte>.Create(4096 * 4, 100);
-        private int _length;
-        private ArraySegment<byte> _buffer;
-        private bool _disposed = false;
-
-        public PooledBytes(int length)
-        {
-            if (length <= 0)
-            {
-                throw new ArgumentOutOfRangeException(nameof(length));
-            }
-
-            _length = length;
-            _buffer = new ArraySegment<byte>(_pool.Rent(length), 0, _length);
-        }
-
-        public void Extend(int length)
-        {
-            var newBuffer = _pool.Rent(_length + length);
-
-            System.Buffer.BlockCopy(_buffer.Array, 0, newBuffer, 0, _length);
-            _pool.Return(_buffer.Array);
-            _length = _length + length;
-            _buffer = new ArraySegment<byte>(newBuffer, 0, _length);
-        }
-
-        public byte[] Buffer
-        {
-            get
-            {
-                if (_disposed)
-                {
-                    throw new ObjectDisposedException(nameof(PooledBytes));
-                }
-
-                return _buffer.Array;
-            }
-        }
-
-        public ArraySegment<byte> BufferSegment
-        {
-            get
-            {
-                if (_disposed)
-                {
-                    throw new ObjectDisposedException(nameof(PooledBytes));
-                }
-
-                return _buffer;
-            }
-        }
-
-        public void Dispose()
-        {
-            Dispose(true);
-        }
-
-<<<<<<< HEAD
-        protected virtual void Dispose(bool disposing)
-        {
-            if (disposing)
-            {
-                if (_disposed)
-                    return;
-
-                _pool.Return(_buffer);
-                _disposed = true;
-            }
-=======
-        protected virtual void Dispose(bool disposing)
-        {
-            if (disposing)
-            {
-                _disposed = true;
-                _pool.Return(_buffer.Array);
-            }
->>>>>>> 6f2d9482
-        }
-    }
-#pragma warning restore CS1591 // Missing XML comment for publicly visible type or member
+﻿using System;
+using System.Buffers;
+using System.Linq;
+
+namespace DnsClient.Internal
+{
+#pragma warning disable CS1591 // Missing XML comment for publicly visible type or member
+
+    public class PooledBytes : IDisposable
+    {
+        private static readonly ArrayPool<byte> _pool = ArrayPool<byte>.Create(4096 * 4, 100);
+        private int _length;
+        private ArraySegment<byte> _buffer;
+        private bool _disposed = false;
+
+        public PooledBytes(int length)
+        {
+            if (length <= 0)
+            {
+                throw new ArgumentOutOfRangeException(nameof(length));
+            }
+
+            _length = length;
+            _buffer = new ArraySegment<byte>(_pool.Rent(length), 0, _length);
+        }
+
+        public void Extend(int length)
+        {
+            var newBuffer = _pool.Rent(_length + length);
+
+            System.Buffer.BlockCopy(_buffer.Array, 0, newBuffer, 0, _length);
+            _pool.Return(_buffer.Array);
+            _length = _length + length;
+            _buffer = new ArraySegment<byte>(newBuffer, 0, _length);
+        }
+
+        public byte[] Buffer
+        {
+            get
+            {
+                if (_disposed)
+                {
+                    throw new ObjectDisposedException(nameof(PooledBytes));
+                }
+
+                return _buffer.Array;
+            }
+        }
+
+        public ArraySegment<byte> BufferSegment
+        {
+            get
+            {
+                if (_disposed)
+                {
+                    throw new ObjectDisposedException(nameof(PooledBytes));
+                }
+
+                return _buffer;
+            }
+        }
+
+        public void Dispose()
+        {
+            Dispose(true);
+        }
+
+        protected virtual void Dispose(bool disposing)
+        {
+            if (disposing && !_disposed)
+            {
+                _disposed = true;
+                _pool.Return(_buffer);
+            }
+        }
+    }
+#pragma warning restore CS1591 // Missing XML comment for publicly visible type or member
 }